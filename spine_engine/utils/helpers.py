--- conflicted
+++ resolved
@@ -15,14 +15,13 @@
 :authors: M. Marin (KTH)
 :date:   20.11.2019
 """
-from enum import Enum, auto, unique
 import os
 import sys
 import datetime
 import time
 import json
 from pathlib import Path
-
+from enum import Enum, auto, unique
 import networkx
 from jupyter_client.kernelspec import find_kernel_specs
 from ..config import PYTHON_EXECUTABLE, JULIA_EXECUTABLE, GAMS_EXECUTABLE, EMBEDDED_PYTHON
@@ -310,7 +309,6 @@
     return output_dict
 
 
-<<<<<<< HEAD
 def get_file_size(size_in_bytes):
     """Returns a human readable string of the size of a file. Given size_in_bytes arg
     is designed as the output of os.path.getsize().
@@ -336,7 +334,8 @@
         return str(round(size_in_bytes/mb, 1)) + " MB"
     else:
         return str(round(size_in_bytes/gb, 1)) + " GB"
-=======
+
+
 class PartCount:
     def __init__(self):
         self._count = 0
@@ -352,5 +351,4 @@
         return self
 
     def __repr__(self):
-        return str(self._count)
->>>>>>> 3f0997e0
+        return str(self._count)