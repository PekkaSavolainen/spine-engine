--- conflicted
+++ resolved
@@ -138,8 +138,6 @@
         resource = url_resource("project item", "sqlite:///path/do/db.sqlite", "my database", schema="my_schema")
         self.assertEqual(resource.metadata, {"schema": "my_schema"})
 
-<<<<<<< HEAD
-=======
     def test_url_setter_works_when_url_is_set_to_none(self):
         resource = url_resource("project item", "sqlite:///path/do/db.sqlite", "my database")
         resource.url = None
@@ -151,7 +149,6 @@
         resource = transient_file_resource("Provider", "files@Provider")
         self.assertEqual(resource.path, "")
 
->>>>>>> 95d0d5b4
 
 class TestGetSource(unittest.TestCase):
     def test_file_resource(self):
@@ -189,9 +186,5 @@
         self.assertEqual(get_source_extras(resource), {})
 
 
-<<<<<<< HEAD
-if __name__ == '__main__':
-=======
 if __name__ == "__main__":
->>>>>>> 95d0d5b4
     unittest.main()